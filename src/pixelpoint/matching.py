--- conflicted
+++ resolved
@@ -14,8 +14,7 @@
     x: int  # circle coord by width
 
 
-<<<<<<< HEAD
-def draw_images_with_circles(image_left: np.ndarray, image_right: np.ndarray, circles: list[tuple[Circle, Circle]]):
+def draw_images_with_circles(image_left: np.ndarray, image_right: np.ndarray, circles: List[Tuple[Circle, Circle]]):
     draw_image_left = cv2.cvtColor(image_left, cv2.COLOR_GRAY2RGB)
     draw_image_right = cv2.cvtColor(image_right, cv2.COLOR_GRAY2RGB)
 
@@ -30,10 +29,7 @@
     return draw_image_left, draw_image_right
 
 
-def match_circles(image_left: np.ndarray, image_right: np.ndarray) -> list[tuple[Circle, Circle]]:
-=======
-def match_circles(image_left: np.ndarray, image_right: np.ndarray) -> Tuple[List[Circle], List[Circle]]:
->>>>>>> edd3180a
+def match_circles(image_left: np.ndarray, image_right: np.ndarray) -> List[Tuple[Circle, Circle]]:
     # Find homography between the two images
     homography_matrix = _find_homography_sift(image_left, image_right)
 
@@ -71,8 +67,8 @@
         raise ValueError(f"Not enough matches are found - {len(good_matches)}/{4}")
 
     # Step 4: Find homography if enough good matches are found
-    src_pts = np.float32([kp_left[m.queryIdx].pt for m in good_matches]).reshape(-1, 1, 2)
-    dst_pts = np.float32([kp_right[m.trainIdx].pt for m in good_matches]).reshape(-1, 1, 2)
+    src_pts = np.array([kp_left[m.queryIdx].pt for m in good_matches]).reshape((-1, 1, 2))
+    dst_pts = np.array([kp_right[m.trainIdx].pt for m in good_matches]).reshape((-1, 1, 2))
 
     # Compute the homography matrix using RANSAC
     homography_matrix, _ = cv2.findHomography(src_pts, dst_pts, cv2.RANSAC, 5.0)
